--- conflicted
+++ resolved
@@ -34,18 +34,13 @@
 """Common utility classes/functions."""
 
 from __future__ import absolute_import, print_function, division
-<<<<<<< HEAD
-=======
-from six.moves import range
->>>>>>> f09cefb9
+from six.moves import filter, range
 
 import argparse
 import itertools
 import os
 import sys
 from decorator import decorator
-<<<<<<< HEAD
-from subprocess import Popen, PIPE
 
 import numpy as np
 
@@ -77,13 +72,7 @@
         for i in itertools.count(1):
             yield name_underscore + str(i)
 
-    return itertools.ifilter(lambda s: s not in ['', '_'], unfiltered(name))
-=======
-import argparse
-
-from pyop2.exceptions import DataTypeError, DataValueError
-from pyop2.configuration import configuration
->>>>>>> f09cefb9
+    return filter(lambda s: s not in ['', '_'], unfiltered(name))
 
 
 class cached_property(object):
